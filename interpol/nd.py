"""Generic N-dimensional version: any combination of spline orders"""
import torch
from typing import List, Optional, Tuple
from .bounds import Bound
from .splines import Spline
from .jit_utils import sub2ind_list, make_sign, list_prod_int, cartesian_prod
Tensor = torch.Tensor


@torch.jit.script
def inbounds_mask(extrapolate: int, grid, shape: List[int])\
        -> Optional[Tensor]:
    # mask of inbounds voxels
    mask: Optional[Tensor] = None
    if extrapolate in (0, 2):  # no / hist
        grid = grid.unsqueeze(1)
        tiny = 1e-5
        threshold = tiny
        if extrapolate == 2:
            threshold = 0.5 + tiny
        mask = torch.ones(grid.shape[:-1],
                          dtype=torch.bool, device=grid.device)
        for grid1, shape1 in zip(grid.unbind(-1), shape):
            mask = mask & (grid1 > -threshold)
            mask = mask & (grid1 < shape1 - 1 + threshold)
        return mask
    return mask


@torch.jit.script
def get_weights(grid, bound: List[Bound], spline: List[Spline],
                shape: List[int], grad: bool = False, hess: bool = False) \
        -> Tuple[List[List[Tensor]],
                 List[List[Optional[Tensor]]],
                 List[List[Optional[Tensor]]],
                 List[List[Tensor]],
                 List[List[Optional[Tensor]]]]:

    weights: List[List[Tensor]] = []
    grads: List[List[Optional[Tensor]]] = []
    hesss: List[List[Optional[Tensor]]] = []
    coords: List[List[Tensor]] = []
    signs: List[List[Optional[Tensor]]] = []
    for g, b, s, n in zip(grid.unbind(-1), bound, spline, shape):
        grid0 = (g - (s.order-1)/2).floor()
        dist0 = g - grid0
        grid0 = grid0.long()
        nb_nodes = s.order + 1
        subweights: List[Tensor] = []
        subcoords: List[Tensor] = []
        subgrads: List[Optional[Tensor]] = []
        subhesss: List[Optional[Tensor]] = []
        subsigns: List[Optional[Tensor]] = []
        for node in range(nb_nodes):
            grid1 = grid0 + node
            sign1 = b.transform(grid1, n)
            subsigns.append(sign1)
            grid1 = b.index(grid1, n)
            subcoords.append(grid1)
            dist1 = dist0 - node
            weight1 = s.fastweight(dist1)
            subweights.append(weight1)
            grad1 = s.fastgrad(dist1) if grad else None
            subgrads.append(grad1)
            hess1 = s.fasthess(dist1) if hess else None
            subhesss.append(hess1)
        weights.append(subweights)
        coords.append(subcoords)
        signs.append(subsigns)
        grads.append(subgrads)
        hesss.append(subhesss)

    return weights, grads, hesss, coords, signs


@torch.jit.script
def pull(inp, grid, bound: List[Bound], spline: List[Spline],
         extrapolate: int = 1):
    """
    inp: (B, C, *ishape) tensor
    g: (B, *oshape, D) tensor
    bound: List{D}[Bound] tensor
    spline: List{D}[Spline] tensor
    extrapolate: int
    returns: (B, C, *oshape) tensor
    """

    dim = grid.shape[-1]
    shape = list(inp.shape[-dim:])
    oshape = list(grid.shape[-dim-1:-1])
    batch = max(inp.shape[0], grid.shape[0])
    channel = inp.shape[1]

    grid = grid.reshape([grid.shape[0], -1, grid.shape[-1]])
    inp = inp.reshape([inp.shape[0], inp.shape[1], -1])
    mask = inbounds_mask(extrapolate, grid, shape)

    # precompute weights along each dimension
    weights, _, _, coords, signs = get_weights(grid, bound, spline, shape)

    # initialize
    out = torch.zeros([batch, channel, grid.shape[1]],
                      dtype=inp.dtype, device=inp.device)

    # iterate across nodes/corners
    range_nodes = [torch.as_tensor([d for d in range(n)])
                   for n in [s.order + 1 for s in spline]]
    all_nodes = cartesian_prod(range_nodes)
    if dim == 1:
        all_nodes = all_nodes.unsqueeze(0)
    for nodes in all_nodes:

        # gather
        idx = [c[n] for c, n in zip(coords, nodes)]
        idx = sub2ind_list(idx, shape)
        idx = idx.expand([batch, channel, idx.shape[-1]])
        out1 = inp.gather(-1, idx)

        # apply sign
<<<<<<< HEAD
        sign0: List[Optional[Tensor]] = [sgn[n] for sgn, n in zip(signs, nodes)]
        sign1: Optional[Tensor] = make_sign(sign0)
=======
        sign1 = make_sign([torch.jit.annotate(Optional[Tensor], sgn[n])
                           for sgn, n in zip(signs, nodes)])
>>>>>>> 34c0d590
        if sign1 is not None:
            out1 *= sign1

        # apply weights
        for weight, n in zip(weights, nodes):
            out1 *= weight[n]

        # accumulate
        out += out1

    # out-of-bounds mask
    if mask is not None:
        out *= mask

    out = out.reshape(list(out.shape[:2]) + oshape)
    return out


@torch.jit.script
def push(inp, grid, shape: Optional[List[int]], bound: List[Bound],
         spline: List[Spline], extrapolate: int = 1):
    """
    inp: (B, C, *ishape) tensor
    g: (B, *ishape, D) tensor
    shape: List{D}[int], optional
    bound: List{D}[Bound] tensor
    spline: List{D}[Spline] tensor
    extrapolate: int
    returns: (B, C, *oshape) tensor
    """

    dim = grid.shape[-1]
    ishape = list(grid.shape[-dim - 1:-1])
    if shape is None:
        shape = ishape
    shape = list(shape)
    batch = max(inp.shape[0], grid.shape[0])
    channel = inp.shape[1]

    grid = grid.reshape([grid.shape[0], -1, grid.shape[-1]])
    inp = inp.reshape([inp.shape[0], inp.shape[1], -1])
    mask = inbounds_mask(extrapolate, grid, shape)

    # precompute weights along each dimension
    weights, _, _, coords, signs = get_weights(grid, bound, spline, shape)

    # initialize
    out = torch.zeros([batch, channel, list_prod_int(shape)],
                      dtype=inp.dtype, device=inp.device)

    # iterate across nodes/corners
    range_nodes = [torch.as_tensor([d for d in range(n)])
                   for n in [s.order + 1 for s in spline]]
    all_nodes = cartesian_prod(range_nodes)
    if dim == 1:
        all_nodes = all_nodes.unsqueeze(0)
    for nodes in all_nodes:

        # gather
        idx = [c[n] for c, n in zip(coords, nodes)]
        idx = sub2ind_list(idx, shape)
        idx = idx.expand([batch, channel, idx.shape[-1]])
        out1 = inp.clone()

        # apply sign
<<<<<<< HEAD
        sign0: List[Optional[Tensor]] = [sgn[n] for sgn, n in zip(signs, nodes)]
        sign1: Optional[Tensor] = make_sign(sign0)
=======
        sign1 = make_sign([torch.jit.annotate(Optional[Tensor], sgn[n])
                           for sgn, n in zip(signs, nodes)])
>>>>>>> 34c0d590
        if sign1 is not None:
            out1 *= sign1

        # out-of-bounds mask
        if mask is not None:
            out1 *= mask

        # apply weights
        for weight, n in zip(weights, nodes):
            out1 *= weight[n]

        # accumulate
        out.scatter_add_(-1, idx, out1)

    out = out.reshape(list(out.shape[:2]) + shape)
    return out


@torch.jit.script
def grad(inp, grid, bound: List[Bound], spline: List[Spline],
         extrapolate: int = 1):
    """
    inp: (B, C, *ishape) tensor
    grid: (B, *oshape, D) tensor
    bound: List{D}[Bound] tensor
    spline: List{D}[Spline] tensor
    extrapolate: int
    returns: (B, C, *oshape, D) tensor
    """

    dim = grid.shape[-1]
    shape = list(inp.shape[-dim:])
    oshape = list(grid.shape[-dim-1:-1])
    batch = max(inp.shape[0], grid.shape[0])
    channel = inp.shape[1]

    grid = grid.reshape([grid.shape[0], -1, grid.shape[-1]])
    inp = inp.reshape([inp.shape[0], inp.shape[1], -1])
    mask = inbounds_mask(extrapolate, grid, shape)

    # precompute weights along each dimension
    weights, grads, _, coords, signs = get_weights(grid, bound, spline, shape,
                                                   grad=True)

    # initialize
    out = torch.zeros([batch, channel, grid.shape[1], dim],
                      dtype=inp.dtype, device=inp.device)

    # iterate across nodes/corners
    range_nodes = [torch.as_tensor([d for d in range(n)])
                   for n in [s.order + 1 for s in spline]]
    all_nodes = cartesian_prod(range_nodes)
    if dim == 1:
        all_nodes = all_nodes.unsqueeze(0)
    for nodes in all_nodes:

        # gather
        idx = [c[n] for c, n in zip(coords, nodes)]
        idx = sub2ind_list(idx, shape)
        idx = idx.expand([batch, channel, idx.shape[-1]])
        out0 = inp.gather(-1, idx)

        # apply sign
<<<<<<< HEAD
        sign0: List[Optional[Tensor]] = [sgn[n] for sgn, n in zip(signs, nodes)]
        sign1: Optional[Tensor] = make_sign(sign0)
=======
        sign1 = make_sign([torch.jit.annotate(Optional[Tensor], sgn[n])
                           for sgn, n in zip(signs, nodes)])
>>>>>>> 34c0d590
        if sign1 is not None:
            out0 *= sign1

        for d in range(dim):
            out1 = out0.clone()
            # apply weights
            for dd, (weight, grad1, n) in enumerate(zip(weights, grads, nodes)):
                if d == dd:
                    grad11 = grad1[n]
                    if grad11 is not None:
                        out1 *= grad11
                else:
                    out1 *= weight[n]

            # accumulate
            out.unbind(-1)[d].add_(out1)

    # out-of-bounds mask
    if mask is not None:
        out *= mask.unsqueeze(-1)

    out = out.reshape(list(out.shape[:2]) + oshape + list(out.shape[-1:]))
    return out


@torch.jit.script
def pushgrad(inp, grid, shape: Optional[List[int]], bound: List[Bound],
             spline: List[Spline], extrapolate: int = 1):
    """
    inp: (B, C, *ishape, D) tensor
    g: (B, *ishape, D) tensor
    shape: List{D}[int], optional
    bound: List{D}[Bound] tensor
    spline: List{D}[Spline] tensor
    extrapolate: int
    returns: (B, C, *shape) tensor
    """
    dim = grid.shape[-1]
    oshape = list(grid.shape[-dim-1:-1])
    if shape is None:
        shape = oshape
    shape = list(shape)
    batch = max(inp.shape[0], grid.shape[0])
    channel = inp.shape[1]

    grid = grid.reshape([grid.shape[0], -1, grid.shape[-1]])
    inp = inp.reshape([inp.shape[0], inp.shape[1], -1, dim])
    mask = inbounds_mask(extrapolate, grid, shape)

    # precompute weights along each dimension
    weights, grads, _, coords, signs = get_weights(grid, bound, spline, shape, grad=True)

    # initialize
    out = torch.zeros([batch, channel, list_prod_int(shape)],
                      dtype=inp.dtype, device=inp.device)

    # iterate across nodes/corners
    range_nodes = [torch.as_tensor([d for d in range(n)])
                   for n in [s.order + 1 for s in spline]]
    all_nodes = cartesian_prod(range_nodes)
    if dim == 1:
        all_nodes = all_nodes.unsqueeze(0)
    for nodes in all_nodes:

        # gather
        idx = [c[n] for c, n in zip(coords, nodes)]
        idx = sub2ind_list(idx, shape)
        idx = idx.expand([batch, channel, idx.shape[-1]])
        out0 = inp.clone()

        # apply sign
<<<<<<< HEAD
        sign0: List[Optional[Tensor]] = [sgn[n] for sgn, n in zip(signs, nodes)]
        sign1: Optional[Tensor] = make_sign(sign0)
=======
        sign1 = make_sign([torch.jit.annotate(Optional[Tensor], sgn[n])
                           for sgn, n in zip(signs, nodes)])
>>>>>>> 34c0d590
        if sign1 is not None:
            out0 *= sign1.unsqueeze(-1)

        # out-of-bounds mask
        if mask is not None:
            out0 *= mask.unsqueeze(-1)

        for d in range(dim):
            out1 = out0.unbind(-1)[d].clone()
            # apply weights
            for dd, (weight, grad1, n) in enumerate(zip(weights, grads, nodes)):
                if d == dd:
                    grad11 = grad1[n]
                    if grad11 is not None:
                        out1 *= grad11
                else:
                    out1 *= weight[n]

            # accumulate
            out.scatter_add_(-1, idx, out1)

    out = out.reshape(list(out.shape[:2]) + shape)
    return out


@torch.jit.script
def hess(inp, grid, bound: List[Bound], spline: List[Spline],
         extrapolate: int = 1):
    """
    inp: (B, C, *ishape) tensor
    grid: (B, *oshape, D) tensor
    bound: List{D}[Bound] tensor
    spline: List{D}[Spline] tensor
    extrapolate: int
    returns: (B, C, *oshape, D, D) tensor
    """

    dim = grid.shape[-1]
    shape = list(inp.shape[-dim:])
    oshape = list(grid.shape[-dim-1:-1])
    batch = max(inp.shape[0], grid.shape[0])
    channel = inp.shape[1]

    grid = grid.reshape([grid.shape[0], -1, grid.shape[-1]])
    inp = inp.reshape([inp.shape[0], inp.shape[1], -1])
    mask = inbounds_mask(extrapolate, grid, shape)

    # precompute weights along each dimension
    weights, grads, hesss, coords, signs = get_weights(grid, bound, spline, shape,
                                                       grad=True, hess=True)

    # initialize
    out = torch.zeros([batch, channel, grid.shape[1], dim, dim],
                      dtype=inp.dtype, device=inp.device)

    # iterate across nodes/corners
    range_nodes = [torch.as_tensor([d for d in range(n)])
                   for n in [s.order + 1 for s in spline]]
    all_nodes = cartesian_prod(range_nodes)
    if dim == 1:
        all_nodes = all_nodes.unsqueeze(0)
    for nodes in all_nodes:

        # gather
        idx = [c[n] for c, n in zip(coords, nodes)]
        idx = sub2ind_list(idx, shape)
        idx = idx.expand([batch, channel, idx.shape[-1]])
        out1 = inp.gather(-1, idx)

        # apply sign
<<<<<<< HEAD
        sign0: List[Optional[Tensor]] = [sgn[n] for sgn, n in zip(signs, nodes)]
        sign1: Optional[Tensor] = make_sign(sign0)
=======
        sign1 = make_sign([torch.jit.annotate(Optional[Tensor], sgn[n])
                           for sgn, n in zip(signs, nodes)])
>>>>>>> 34c0d590
        if sign1 is not None:
            out1 *= sign1

        for d in range(dim):
            # -- diagonal --

            # apply weights
            for dd, (weight, hess1, n) \
                    in enumerate(zip(weights, hesss, nodes)):
                if d == dd:
                    hess11 = hess1[n]
                    if hess11 is not None:
                        out1 *= hess11
                else:
                    out1 *= weight[n]

            # accumulate
            out.unbind(-1)[d].unbind(-1)[d].add_(out1)

            # -- off diagonal --
            for d2 in range(d+1, dim):

                # apply weights
                for dd, (weight, grad1, hess1, n) \
                        in enumerate(zip(weights, grads, hesss, nodes)):
                    if dd in (d, d2):
                        grad11 = grad1[n]
                        if grad11 is not None:
                            out1 *= grad11
                    else:
                        out1 *= weight[n]

                # accumulate
                out.unbind(-1)[d].unbind(-1)[d2].add_(out1)

    # out-of-bounds mask
    if mask is not None:
        out *= mask.unsqueeze(-1)

    # fill lower triangle
    for d in range(dim):
        for d2 in range(d+1, dim):
            out.unbind(-1)[d2].unbind(-1)[d].copy_(out.unbind(-1)[d].unbind(-1)[d2])

    out = out.reshape(list(out.shape[:2]) + oshape + list(out.shape[-2:]))
    return out<|MERGE_RESOLUTION|>--- conflicted
+++ resolved
@@ -117,13 +117,8 @@
         out1 = inp.gather(-1, idx)
 
         # apply sign
-<<<<<<< HEAD
         sign0: List[Optional[Tensor]] = [sgn[n] for sgn, n in zip(signs, nodes)]
         sign1: Optional[Tensor] = make_sign(sign0)
-=======
-        sign1 = make_sign([torch.jit.annotate(Optional[Tensor], sgn[n])
-                           for sgn, n in zip(signs, nodes)])
->>>>>>> 34c0d590
         if sign1 is not None:
             out1 *= sign1
 
@@ -189,13 +184,8 @@
         out1 = inp.clone()
 
         # apply sign
-<<<<<<< HEAD
         sign0: List[Optional[Tensor]] = [sgn[n] for sgn, n in zip(signs, nodes)]
         sign1: Optional[Tensor] = make_sign(sign0)
-=======
-        sign1 = make_sign([torch.jit.annotate(Optional[Tensor], sgn[n])
-                           for sgn, n in zip(signs, nodes)])
->>>>>>> 34c0d590
         if sign1 is not None:
             out1 *= sign1
 
@@ -259,13 +249,8 @@
         out0 = inp.gather(-1, idx)
 
         # apply sign
-<<<<<<< HEAD
         sign0: List[Optional[Tensor]] = [sgn[n] for sgn, n in zip(signs, nodes)]
         sign1: Optional[Tensor] = make_sign(sign0)
-=======
-        sign1 = make_sign([torch.jit.annotate(Optional[Tensor], sgn[n])
-                           for sgn, n in zip(signs, nodes)])
->>>>>>> 34c0d590
         if sign1 is not None:
             out0 *= sign1
 
@@ -337,13 +322,8 @@
         out0 = inp.clone()
 
         # apply sign
-<<<<<<< HEAD
         sign0: List[Optional[Tensor]] = [sgn[n] for sgn, n in zip(signs, nodes)]
         sign1: Optional[Tensor] = make_sign(sign0)
-=======
-        sign1 = make_sign([torch.jit.annotate(Optional[Tensor], sgn[n])
-                           for sgn, n in zip(signs, nodes)])
->>>>>>> 34c0d590
         if sign1 is not None:
             out0 *= sign1.unsqueeze(-1)
 
@@ -414,13 +394,8 @@
         out1 = inp.gather(-1, idx)
 
         # apply sign
-<<<<<<< HEAD
         sign0: List[Optional[Tensor]] = [sgn[n] for sgn, n in zip(signs, nodes)]
         sign1: Optional[Tensor] = make_sign(sign0)
-=======
-        sign1 = make_sign([torch.jit.annotate(Optional[Tensor], sgn[n])
-                           for sgn, n in zip(signs, nodes)])
->>>>>>> 34c0d590
         if sign1 is not None:
             out1 *= sign1
 
